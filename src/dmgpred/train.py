--- conflicted
+++ resolved
@@ -104,7 +104,7 @@
     xgb_params["device"] = device
     catboost_params["task_type"] = task_type
 
-    xgb_params = {
+    xgb_params_second = {  # noqa: F841
         "objective": "multi:softprob",
         "learning_rate": 0.0906481523921039,
         "n_estimators": 1850,
@@ -123,13 +123,9 @@
         estimators=[
             (
                 "xgb",
-<<<<<<< HEAD
                 MyXGBClassifier(
                     **xgb_params,
                 ),
-=======
-                XGBClassifier(**xgb_params),
->>>>>>> 1814e24b
             ),
             (
                 "catboost",
