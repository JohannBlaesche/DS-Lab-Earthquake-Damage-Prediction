"""Training step in the pipeline."""

import pandas as pd
<<<<<<< HEAD
from catboost import CatBoostClassifier
from sklearn.dummy import DummyClassifier
from sklearn.ensemble import VotingClassifier
from sklearn.feature_selection import SelectKBest, mutual_info_classif
from sklearn.pipeline import Pipeline
=======
from imblearn.pipeline import Pipeline
from lightgbm import LGBMClassifier
from sklearn.dummy import DummyClassifier
from sklearn.ensemble import VotingClassifier
from sklearn.neighbors import KNeighborsClassifier
>>>>>>> 9c71c129
from xgboost import XGBClassifier

from dmgpred.cleaning import get_normalizer
from dmgpred.featurize import get_encoder


<<<<<<< HEAD
def get_preprocessor(X: pd.DataFrame):
    """Return the preprocessor for the pipeline."""
    normalizer = get_normalization_pipeline()
    encoder = get_encoder(X)  # noqa: F841
    selector = SelectKBest(k=20, score_func=mutual_info_classif)  # noqa: F841
    return Pipeline(
        [
            ("normalizer", normalizer),
            # ("encoder", encoder),
            # ("selector", selector),
        ],
        verbose=False,
    )


=======
>>>>>>> 9c71c129
def get_pipeline(X: pd.DataFrame, clf=None):
    """Return the training pipeline."""
    if clf is None:
        clf = DummyClassifier(strategy="most_frequent")
    normalizer = get_normalizer()
    encoder = get_encoder(X)
    return Pipeline(
        [
            ("normalizer", normalizer),
            ("encoder", encoder),
            ("clf", clf),
        ],
        verbose=False,
    )


def get_classifier(X_train: pd.DataFrame, use_gpu=False):
    """Return the classifier used in the pipeline."""
    cat_features = X_train.select_dtypes(
        include=["object", "category"]
    ).columns.tolist()

    if use_gpu:
        task_type = "GPU"
        device = "cuda"
    else:
        task_type = "CPU"
        device = "cpu"

    return VotingClassifier(
        estimators=[
            (
                "xgb",
                XGBClassifier(
                    enable_categorical=True,
                    n_estimators=500,
                    tree_method="hist",
                    device=device,
                ),
            ),
            (
                "catboost",
                CatBoostClassifier(
                    n_estimators=1000,
                    cat_features=cat_features,
                    task_type=task_type,
                    auto_class_weights="Balanced",
                    verbose=False,
                ),
            ),
        ],
        voting="soft",
    )

<<<<<<< HEAD

def train(X_train: pd.DataFrame, y_train: pd.DataFrame, use_gpu=False):
    """Train the model on the full dataset.

    This model is used to predict the damage grade of the test data.
    A seperate evaluation is done using cross-validation.
    """
    clf = get_classifier(X_train, use_gpu=use_gpu)
=======
>>>>>>> 9c71c129
    pipe = get_pipeline(X_train, clf=clf)
    pipe.fit(X_train, y_train)
    return pipe<|MERGE_RESOLUTION|>--- conflicted
+++ resolved
@@ -1,43 +1,16 @@
 """Training step in the pipeline."""
 
 import pandas as pd
-<<<<<<< HEAD
 from catboost import CatBoostClassifier
+from imblearn.pipeline import Pipeline
 from sklearn.dummy import DummyClassifier
 from sklearn.ensemble import VotingClassifier
-from sklearn.feature_selection import SelectKBest, mutual_info_classif
-from sklearn.pipeline import Pipeline
-=======
-from imblearn.pipeline import Pipeline
-from lightgbm import LGBMClassifier
-from sklearn.dummy import DummyClassifier
-from sklearn.ensemble import VotingClassifier
-from sklearn.neighbors import KNeighborsClassifier
->>>>>>> 9c71c129
 from xgboost import XGBClassifier
 
 from dmgpred.cleaning import get_normalizer
 from dmgpred.featurize import get_encoder
 
 
-<<<<<<< HEAD
-def get_preprocessor(X: pd.DataFrame):
-    """Return the preprocessor for the pipeline."""
-    normalizer = get_normalization_pipeline()
-    encoder = get_encoder(X)  # noqa: F841
-    selector = SelectKBest(k=20, score_func=mutual_info_classif)  # noqa: F841
-    return Pipeline(
-        [
-            ("normalizer", normalizer),
-            # ("encoder", encoder),
-            # ("selector", selector),
-        ],
-        verbose=False,
-    )
-
-
-=======
->>>>>>> 9c71c129
 def get_pipeline(X: pd.DataFrame, clf=None):
     """Return the training pipeline."""
     if clf is None:
@@ -92,7 +65,6 @@
         voting="soft",
     )
 
-<<<<<<< HEAD
 
 def train(X_train: pd.DataFrame, y_train: pd.DataFrame, use_gpu=False):
     """Train the model on the full dataset.
@@ -101,8 +73,6 @@
     A seperate evaluation is done using cross-validation.
     """
     clf = get_classifier(X_train, use_gpu=use_gpu)
-=======
->>>>>>> 9c71c129
     pipe = get_pipeline(X_train, clf=clf)
     pipe.fit(X_train, y_train)
     return pipe