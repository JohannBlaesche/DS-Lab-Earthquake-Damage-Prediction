--- conflicted
+++ resolved
@@ -3,10 +3,7 @@
 import pandas as pd
 from lightgbm import LGBMClassifier
 from sklearn.dummy import DummyClassifier
-<<<<<<< HEAD
 from sklearn.ensemble import VotingClassifier
-=======
->>>>>>> 28d30753
 from sklearn.feature_selection import SelectKBest, mutual_info_classif
 from sklearn.neighbors import KNeighborsClassifier
 from sklearn.pipeline import Pipeline
@@ -51,7 +48,6 @@
     This model is used to predict the damage grade of the test data.
     A seperate evaluation is done using cross-validation.
     """
-<<<<<<< HEAD
     clf = VotingClassifier(
         estimators=[
             ("xgb", XGBClassifier()),
@@ -60,11 +56,7 @@
         ],
         voting="soft",
     )
-=======
-    # clf = RandomForestClassifier(n_estimators=50, max_depth=3)
-    clf = LGBMClassifier(objective="multiclass")
-    # clf = LGBMOrdinal(random_state=42)
->>>>>>> 28d30753
+
     pipe = get_pipeline(X_train, clf=clf)
     pipe.fit(X_train, y_train)
     return pipe