--- conflicted
+++ resolved
@@ -1,10 +1,6 @@
 """Featurization step in the pipeline."""
 
 import pandas as pd
-<<<<<<< HEAD
-from category_encoders import TargetEncoder
-=======
->>>>>>> 5be57577
 from sklearn.compose import ColumnTransformer
 from sklearn.preprocessing import OrdinalEncoder, TargetEncoder
 
@@ -46,14 +42,6 @@
     pd.DataFrame
         DataFrame with featurization applied.
     """
-    X = add_geo_level_agg(X)
-    return X
-
-
-def add_geo_level_agg(X: pd.DataFrame) -> pd.DataFrame:
-    """Add a new column 'geo_level_sum' to the dataframe."""
-    geo_level_cols = [col for col in X.columns if "geo_level" in col]
-    X["geo_level_sum"] = X[geo_level_cols].sum(axis=1)
     return X
 
 
@@ -63,30 +51,21 @@
     nominal_cols = X.select_dtypes(include=["category", "object"]).columns
     ordinal_cols = ["count_families"]
     nominal_cols = nominal_cols.difference(ordinal_cols)
-<<<<<<< HEAD
 
-=======
-    geo_level_cols = X[[col for col in X.columns if "geo_level" in col]].columns
->>>>>>> 5be57577
     geo_levels = [col for col in X.columns if "geo_level" in col]
     nominal_cols = nominal_cols.difference(geo_levels)
     return ColumnTransformer(
         transformers=[
-            ("geo_levels", TargetEncoder(), geo_levels),
             (
                 "nominal",
-<<<<<<< HEAD
-                OrdinalEncoder(),
-=======
                 TargetEncoder(target_type="multiclass"),
->>>>>>> 5be57577
                 nominal_cols,
             ),
             ("ordinal", OrdinalEncoder(), ordinal_cols),
             (
                 "geo_level",
                 TargetEncoder(target_type="multiclass"),
-                geo_level_cols,
+                geo_levels,
             ),
         ],
         remainder="passthrough",
