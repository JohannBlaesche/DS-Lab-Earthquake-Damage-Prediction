--- conflicted
+++ resolved
@@ -23,10 +23,7 @@
     "catboost>=1.2.5",
     "imbalanced-learn>=0.12.2",
     "xgboost>=2.0.3",
-<<<<<<< HEAD
-=======
     "hpyeropt>=0.2.7",
->>>>>>> 11f10634
     "optuna>=3.6.1",
 ]
 
