[project]
name = "earthquake-damage-prediction"
dynamic = ['version']
description = "Earthquake damage prediction task 1"
authors = [
    { name = "Isabelle Konrad", email = "uupor@student.kit.edu" },
    { name = "Johann Bläsche", email = "usqeb@student.kit.edu" },
    { name = "Moritz Mistol", email = "usort@student.kit.edu" },
]
requires-python = ">=3.10"
readme = "README.md"

dependencies = [
    "numpy>=1.26.4",
    "pandas>=2.2.2",
    "scikit-learn>=1.4.2",
    "matplotlib>=3.8.4",
    "seaborn>=0.13.2",
    "click>=8.1.7",
    "category_encoders>=2.6.3",
    "loguru>=0.7.2",
    "shap>=0.45.1",
    "lightgbm>=4.3.0",
<<<<<<< HEAD
    "catboost>=1.2.5",
=======
    "imbalanced-learn>=0.12.2",
    "xgboost>=2.0.3",
>>>>>>> 9c71c129
]

[tool.setuptools_scm]

[project.scripts]
dmgpred = "dmgpred.__main__:main"

[project.optional-dependencies]
dev = ["pytest", "pre-commit", "pdoc", "jupyter", "ruff"]

[tool.ruff]
line-length = 88
extend-exclude = ["dmgpred/__init__.py"]
extend-include = ["*.ipynb"]
target-version = "py310"

[tool.ruff.lint.extend-per-file-ignores]
# Also ignore `E402` in all `__init__.py` files.
"__init__.py" = ["E402"]

[tool.ruff.lint]
select = [
    # pycodestyle
    "E",
    # pydocstyle
    "D",
    # Pyflakes
    "F",
    # pyupgrade
    "UP",
    # flake8-simplify
    "SIM",
    # isort
    "I",
    # pandas related
    "PD",
]
extend-ignore = ["D203", "D213"]

[tool.ruff.lint.pydocstyle]
convention = "numpy"

[tool.pytest.ini_options]
addopts = "-ra"
testpaths = ["tests"]<|MERGE_RESOLUTION|>--- conflicted
+++ resolved
@@ -21,12 +21,9 @@
     "loguru>=0.7.2",
     "shap>=0.45.1",
     "lightgbm>=4.3.0",
-<<<<<<< HEAD
     "catboost>=1.2.5",
-=======
     "imbalanced-learn>=0.12.2",
     "xgboost>=2.0.3",
->>>>>>> 9c71c129
 ]
 
 [tool.setuptools_scm]
